--- conflicted
+++ resolved
@@ -4,8 +4,6 @@
 import fs from 'node:fs';
 
 import {program} from 'commander';
-<<<<<<< HEAD
-
 import byline from 'byline';
 import Table from "cli-table3";
 import { checkForUpdates, loadDataset } from './downloader';
@@ -14,17 +12,6 @@
 import { NormalizeResult } from './engine/normalize';
 import { formatResidentialSection } from './engine/formatting';
 import * as Formatters from './formatters';
-=======
-
-import byline from 'byline';
-
-import Table from 'cli-table3';
-import {checkForUpdates, loadDataset} from './downloader';
-import {getDataDir} from './config';
-import {Normalize} from './normalizer';
-import {NormalizeResult} from './engine/normalize';
-import {formatResidentialSection} from './engine/formatting';
->>>>>>> a9e052ee
 
 const packageJsonPath = path.join(__dirname, '../package.json');
 const {description, version} = JSON.parse(
@@ -36,36 +23,6 @@
 type DownloadPgmOpts = {
   data: string | undefined;
   source: string;
-<<<<<<< HEAD
-=======
-};
-
-const FORMATTERS: {[key: string]: (r: NormalizeResult) => any} = {
-  json: r => r,
-  geojson: r => ({
-    type: 'Feature',
-    geometry: {
-      type: 'Point',
-      coordinates: [r.lon, r.lat],
-    },
-    properties: {
-      title: `${r.pref}${r.city}${r.town}${formatResidentialSection(r)}`,
-      level: r.level,
-      pref: r.pref,
-      city: r.city,
-      lg_code: r.lg_code,
-      town: r.town,
-      town_id: r.town_id,
-      blk: r.blk,
-      blk_id: r.blk_id,
-      addr1: r.addr1,
-      addr1_id: r.addr1_id,
-      addr2: r.addr2,
-      addr2_id: r.addr2_id,
-      other: r.other,
-    },
-  }),
->>>>>>> a9e052ee
 };
 
 program
@@ -220,7 +177,6 @@
       }
       console.log(table.toString());
     } else if (options.format === 'json') {
-<<<<<<< HEAD
       console.log(
         JSON.stringify(allResults.map(Formatters.json)),
       );
@@ -230,15 +186,6 @@
           "type": "FeatureCollection",
           "features": allResults.map(Formatters.geoJson),
         }),
-=======
-      console.log(JSON.stringify(allResults.map(FORMATTERS.json)));
-    } else if (options.format === 'geojson') {
-      console.log(
-        JSON.stringify({
-          type: 'FeatureCollection',
-          features: allResults.map(FORMATTERS.geojson),
-        })
->>>>>>> a9e052ee
       );
     }
   });
