--- conflicted
+++ resolved
@@ -95,21 +95,16 @@
     this.push(null);
   }
 
-  private async waiter(): Promise<void> {
+  private async waiter() {
     // Out of memory を避けるために、受け入れを一時停止
     // 処理済みが追いつくまで、待機する
     const waitingCnt = this.writeIdx - this.nextIdx;
     if (waitingCnt < 2000) {
       return;
     }
-<<<<<<< HEAD
-    while (this.writeIdx - this.nextIdx > 1000) {
-      await timers.setTimeout(100);
-=======
 
     while (this.writeIdx - this.nextIdx > 1000) {
       await timers.setTimeout(50);
->>>>>>> 3eb7d3e4
     }
   }
 
@@ -121,11 +116,8 @@
   ) {
     await this.waiter();
 
-    // 次のタスクをもらうために、先にcallbackを呼び出す
-    setImmediate(() => callback());
+    const lineId = ++this.writeIdx;
 
-    // 入力順をキープするため、行番号を与える
-    const lineId = ++this.writeIdx;
     if (typeof input === 'string') {
       input = {
         address: input,
@@ -135,7 +127,7 @@
       };
     }
 
-    await this.geocoder.geocode(input)
+    this.geocoder.geocode(input)
       // 処理が成功したら、別スレッドで処理した結果をQueryに変換する
       .then((result: QueryJson) => {
         this.emit(this.kShiftEvent, Query.from(result));
@@ -147,6 +139,9 @@
     //     match_level: MatchLevel.ERROR,
     //   }));
     // })
+
+    // 次のタスクをもらうために、callbackを呼び出す
+    callback();
   }
 
   // 前のストリームからの書き込みが終了した
