--- conflicted
+++ resolved
@@ -48,21 +48,6 @@
       this.originalChar = this.char;
     }
   }
-<<<<<<< HEAD
-  replaceAll(search: string | RegExp, replaceValue: string | Function): CharNode | undefined {
-    let root: CharNode | undefined = this.clone();
-
-    this.toProcessedString().replaceAll(search, (match: string, ...args: any[]): string => {
-
-      let repValue = (() => {
-        if (typeof replaceValue === 'function') {
-          return replaceValue(match);
-        } else {
-          return replaceValue;
-        }
-      })();
-=======
->>>>>>> 3eb7d3e4
 
   concat(...another: (CharNode | undefined)[]): CharNode | undefined {
     if (!another) {
@@ -356,19 +341,15 @@
           // tail = tail?.next;
           head = head?.next;
         }
-<<<<<<< HEAD
-        tail.next = new CharNode(head?.char, '', true);
-=======
         tail!.next = new CharNode({
           originalChar: head?.char,
           char: '',
           ignore: true,
         });
->>>>>>> 3eb7d3e4
         tail = tail?.next;
         head = head?.next;
       }
-      tail.next = head;
+      tail!.next = head;
       return root.next;
     }
 
@@ -382,9 +363,6 @@
         tail = tail?.next;
         head = head?.next;
       }
-<<<<<<< HEAD
-      head!.char = newValue.char;
-=======
       const headNewChar = new CharNode({
         char: replaceValue[newIdx],
         originalChar: tail?.originalChar,
@@ -392,30 +370,10 @@
       newIdx++;
 
       head!.char = headNewChar.char;
->>>>>>> 3eb7d3e4
       head = head?.next;
       tail = tail?.next;
       deleteCount--;
     }
-<<<<<<< HEAD
-    if (deleteCount > 0) {
-      // 消す文字列の方が長い
-      while ((deleteCount > 0) && head) {
-        tail!.originalChar += head.originalChar!;
-        head.char = '';
-        head.ignore = true;
-        head = head.next;
-        deleteCount--;
-      }
-    } else {
-      // 置換する文字列の方が長い or 同等
-      while (newValue) {
-        tail!.next = new CharNode('', newValue.char);
-        tail = tail?.next;
-        newValue = newValue.next;
-      }
-      // tail.next = newValue;
-=======
     
     // 消す文字列の方が長い
     while ((deleteCount > 0) && head) {
@@ -424,7 +382,6 @@
       head.ignore = true;
       head = head.next;
       deleteCount--;
->>>>>>> 3eb7d3e4
     }
 
     // 置換する文字列の方が長い or 同等
@@ -438,7 +395,7 @@
     }
 
     if (tail) {
-      tail.next = head;
+      tail!.next = head;
     }
 
     return root.next;
