--- conflicted
+++ resolved
@@ -37,13 +37,8 @@
     });
   }
   
-<<<<<<< HEAD
-  _transform(
-    queries: Query[],
-=======
   async _transform(
     queries: QuerySet,
->>>>>>> 3eb7d3e4
     _: BufferEncoding,
     callback: TransformCallback
   ) {
