/*!
 * MIT License
 *
 * Copyright (c) 2024 デジタル庁
 *
 * Permission is hereby granted, free of charge, to any person obtaining a copy
 * of this software and associated documentation files (the "Software"), to deal
 * in the Software without restriction, including without limitation the rights
 * to use, copy, modify, merge, publish, distribute, sublicense, and/or sell
 * copies of the Software, and to permit persons to whom the Software is
 * furnished to do so, subject to the following conditions:
 *
 * The above copyright notice and this permission notice shall be included in all
 * copies or substantial portions of the Software.
 *
 * THE SOFTWARE IS PROVIDED "AS IS", WITHOUT WARRANTY OF ANY KIND, EXPRESS OR
 * IMPLIED, INCLUDING BUT NOT LIMITED TO THE WARRANTIES OF MERCHANTABILITY,
 * FITNESS FOR A PARTICULAR PURPOSE AND NONINFRINGEMENT. IN NO EVENT SHALL THE
 * AUTHORS OR COPYRIGHT HOLDERS BE LIABLE FOR ANY CLAIM, DAMAGES OR OTHER
 * LIABILITY, WHETHER IN AN ACTION OF CONTRACT, TORT OR OTHERWISE, ARISING FROM,
 * OUT OF OR IN CONNECTION WITH THE SOFTWARE OR THE USE OR OTHER DEALINGS IN THE
 * SOFTWARE.
 */
import { MatchLevel } from '@domain/types/geocode/match-level';
import { WardMatchingInfo } from '@domain/types/geocode/ward-info';
import { ICommonDbGeocode } from '@interface/database/common-db';
import { Transform, TransformCallback } from 'node:stream';
import { Query } from '../models/query';
import { jisKanji, jisKanjiForCharNode } from '../services/jis-kanji';
import { toHankakuAlphaNum, toHankakuAlphaNumForCharNode } from '../services/to-hankaku-alpha-num';
import { toHiragana, toHiraganaForCharNode } from '../services/to-hiragana';
import { TrieAddressFinder } from '../services/trie/trie-finder';
import { DebugLogger } from '@domain/services/logger/debug-logger';
import { CharNode } from '../services/trie/char-node';
import timers from 'node:timers/promises';
import { AMBIGUOUS_RSDT_ADDR_FLG, DASH, DEFAULT_FUZZY_CHAR, SPACE } from '@config/constant-values';
import { QuerySet } from '../models/query-set';
import { RegExpEx } from '@domain/services/reg-exp-ex';

export class WardTransform extends Transform {

  private readonly wardTrie: TrieAddressFinder<WardMatchingInfo>;
  private readonly logger: DebugLogger | undefined;
  private readonly db: ICommonDbGeocode;
  private initialized: boolean = false;

  constructor(params: Required<{
    wards: WardMatchingInfo[];
    db: ICommonDbGeocode;
    logger: DebugLogger | undefined;
  }>) {
    super({
      objectMode: true,
    });
    this.logger = params.logger;
    this.db = params.db;

    // 〇〇区を探すためのトライ木
    this.wardTrie = new TrieAddressFinder<WardMatchingInfo>();
    setImmediate(() => {
      params.wards.forEach(ward => this.wardTrie.append({
        key: this.normalizeStr(ward.key),
        value: ward,
      }));
      this.initialized = true;
    })
  }

  async _transform(
    queries: QuerySet,
    _: BufferEncoding,
    callback: TransformCallback
  ) {
    const results = new QuerySet();
    // ----------------------------------------------
    // 〇〇区から始まるパターンは、
    // 続く大字、町名、小字を調べないと分からないので
    // Databaseから取得して、動的にトライ木を作って探索する
    // ----------------------------------------------
    // 行政区が判明できているQueryと、そうでないQueryに分ける
<<<<<<< HEAD
    const targets: Query[] = [];
    queries.forEach(query => {
=======
    let targets: Query[] = [];
    for (const query of queries.values()) {
>>>>>>> 3eb7d3e4
      if (query.match_level.num >= MatchLevel.CITY.num) {
        results.add(query);
      } else {
        targets.push(query);
      }
    }

    // 全て行政区が判明できているなら、スキップする
    if (targets.length === 0) {
      return callback(null, results);
    }

    // 初期化が完了していなければ待機
    if (!this.initialized) {
      while (!this.initialized) {
        await timers.setTimeout(100);
      }
    }

    // 〇〇区を全て探索すると効率が悪いので、
    // 類似度が高い（もしくは一致する）〇〇区を探す
    const possibleWards: WardMatchingInfo[] = [];
    const filteredTargets = targets.filter(query => {
      if (!query.tempAddress) {
        // 探索する文字がなければスキップ
        results.add(query);
        return false;
      }

      // 〇〇市〇〇区 パターンを探す
      const searchResults2 = this.wardTrie.find({
        target: query.tempAddress,
        extraChallenges: ['市', '区'],
        fuzzy: DEFAULT_FUZZY_CHAR,
      });
      let anyHit = false;
      searchResults2?.forEach(result => {
        if (!result.info) {
          return;
        }

        if (query.match_level === MatchLevel.UNKNOWN) {
          anyHit = true;
          possibleWards.push(result.info);
          return;
        }

        if (
          query.match_level === MatchLevel.PREFECTURE &&
          query.pref_key === result.info.pref_key
        ) {
          anyHit = true;
          possibleWards.push(result.info);
        }
      })
      if (!anyHit) {
        results.add(query);
      }
      return anyHit;
    })

    // 可能性がありそうな〇〇区を指定して、トライ木を作成する
    for await (const ward of possibleWards) {

      // 対象がなくなればbreak
      if (targets.length === 0) {
        break;
      }

      const trie = new TrieAddressFinder<WardMatchingInfo>();

      // 〇〇区に所属する市町村を試す
      const townRows = await this.db.getWardRows({
        ward: ward.key,
        city_key: ward.city_key,
      });

      townRows.forEach(row => trie.append({
        key: this.normalizeStr(row.key),
        value: row,
      }));

      for (const query of filteredTargets) {
        if (!query.tempAddress) {
          results.add(query);
          continue;
        }

        if (query.match_level.num > MatchLevel.PREFECTURE.num) {
          results.add(query);
          continue;
        } 

<<<<<<< HEAD
        const matched = trie.find({
          target: this.normalizeCharNode(query.tempAddress)!,
=======
        const target = query.tempAddress?.
          replaceAll(RegExpEx.create(`^[${SPACE}${DASH}]`, 'g'), '')?.
          replaceAll(RegExpEx.create(`[${SPACE}${DASH}]$`, 'g'), '');
        if (!target) {
          results.add(query);
          continue;
        }
        let matched = trie.find({
          target,
>>>>>>> 3eb7d3e4
          extraChallenges: ['市', '町', '村'],
          partialMatches: true,
          fuzzy: DEFAULT_FUZZY_CHAR,
        });

        if (!matched) {
          results.add(query);
          continue;
        }
        let anyAmbiguous = false;
        let anyHit = false;
        for (const mResult of matched) {
          if (query.pref_key !== mResult.info?.pref_key) {
            continue;
          }
          anyAmbiguous = anyAmbiguous || mResult.ambiguous;
          anyHit = true;

          // ここで大字を確定させると、rsdt_blk に入らなくなってしまうので、
          // あくまでも 〇〇区までに留める
          const oazaTmpAddress = (() => {
            if (!mResult.info!.oaza_cho) {
              return;
            }
            if (mResult.unmatched) {
              return mResult.unmatched.splice(0, 0, mResult.info!.oaza_cho);
            } else {
              return new CharNode({
                char: mResult.info!.oaza_cho,
              });
            }
          })();
          results.add(query.copy({
            pref_key: mResult.info!.pref_key,
            city_key: mResult.info!.city_key,
            pref: mResult.info!.pref,
            city: mResult.info!.city,
            lg_code: mResult.info!.lg_code,
            county: mResult.info!.county,
            ward: mResult.info!.ward,
            tempAddress: oazaTmpAddress,
            match_level: MatchLevel.MACHIAZA,
            rsdt_addr_flg: AMBIGUOUS_RSDT_ADDR_FLG,
            matchedCnt: query.matchedCnt + mResult.depth - mResult.info!.oaza_cho.length,
            rep_lat: mResult.info?.rep_lat,
            rep_lon: mResult.info?.rep_lon,
            coordinate_level: MatchLevel.CITY,
            ambiguousCnt: query.ambiguousCnt + (mResult.ambiguous ? 1 : 0), 
          }));
        }

        // 〇〇区で始まるパターンの場合、誤マッチングの可能性があるので
        // マッチしなかった可能性もキープしておく
        if (!anyHit || anyAmbiguous || query.match_level === MatchLevel.UNKNOWN) {
          results.add(query);
        }
      }
    }

    // if (results.length > 0) {
    //   this.logger?.info(`ward : ${((Date.now() - results[0].startTime) / 1000).toFixed(2)} s`);
    // } else {
    //   this.logger?.info(`ward : ${((Date.now() - targets[0].startTime) / 1000).toFixed(2)} s`);
    // }
    callback(null, results);
  }


  private normalizeStr(address: string): string {

    // 漢数字を半角英数字にする
    address = toHankakuAlphaNum(address);

    // JIS 第2水準 => 第1水準 及び 旧字体 => 新字体
    address = jisKanji(address);

    // カタカナは全てひらがなにする（南アルプス市）
    address = toHiragana(address);

    return address;
  }
}<|MERGE_RESOLUTION|>--- conflicted
+++ resolved
@@ -78,13 +78,8 @@
     // Databaseから取得して、動的にトライ木を作って探索する
     // ----------------------------------------------
     // 行政区が判明できているQueryと、そうでないQueryに分ける
-<<<<<<< HEAD
-    const targets: Query[] = [];
-    queries.forEach(query => {
-=======
     let targets: Query[] = [];
     for (const query of queries.values()) {
->>>>>>> 3eb7d3e4
       if (query.match_level.num >= MatchLevel.CITY.num) {
         results.add(query);
       } else {
@@ -99,9 +94,12 @@
 
     // 初期化が完了していなければ待機
     if (!this.initialized) {
-      while (!this.initialized) {
-        await timers.setTimeout(100);
-      }
+      await new Promise(async (resolve: (_?: unknown[]) => void) => {
+        while (!this.initialized) {
+          await timers.setTimeout(100);
+        }
+        resolve();
+      });
     }
 
     // 〇〇区を全て探索すると効率が悪いので、
@@ -114,7 +112,7 @@
         return false;
       }
 
-      // 〇〇市〇〇区 パターンを探す
+      // 〇〇市〇〇区　パターンを探す
       const searchResults2 = this.wardTrie.find({
         target: query.tempAddress,
         extraChallenges: ['市', '区'],
@@ -178,10 +176,6 @@
           continue;
         } 
 
-<<<<<<< HEAD
-        const matched = trie.find({
-          target: this.normalizeCharNode(query.tempAddress)!,
-=======
         const target = query.tempAddress?.
           replaceAll(RegExpEx.create(`^[${SPACE}${DASH}]`, 'g'), '')?.
           replaceAll(RegExpEx.create(`[${SPACE}${DASH}]$`, 'g'), '');
@@ -191,7 +185,6 @@
         }
         let matched = trie.find({
           target,
->>>>>>> 3eb7d3e4
           extraChallenges: ['市', '町', '村'],
           partialMatches: true,
           fuzzy: DEFAULT_FUZZY_CHAR,
