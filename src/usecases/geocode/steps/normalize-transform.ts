--- conflicted
+++ resolved
@@ -112,21 +112,7 @@
     // 英数字を半角にする
     address = toHankakuAlphaNumForCharNode(address);
 
-<<<<<<< HEAD
-    // アラビア数字の直後に全角が来る場合は、仮想のスペース記号を入れる
-    // (〇〇番地32三田マンション のように、「2」の直後に「三」が来た場合に区切りをつけるため)
-    address = address?.replace(
-      RegExpEx.create(
-        `(${NUMRIC_SYMBOLS})(${ZENKAKU})`,
-        'g',
-      ),
-      `$1${VIRTUAL_SPACE}$2`
-    );
-
-    // 数字＋ダッシュ,または ダッシュ+数字 の組み合わせのとき、ダッシュを DASHにする
-=======
     // 数字＋ダッシュ　または ダッシュ+数字　の組み合わせのとき、ダッシュを DASHにする
->>>>>>> 3eb7d3e4
     // (ダッシュの記号は類似するものが多いので、統一する)
     address = address?.replaceAll(
       RegExpEx.create(
@@ -138,12 +124,7 @@
       },
     );
 
-<<<<<<< HEAD
-    
-    // 〇〇町や〇〇番地 より前にある SPACEはすべて削除
-=======
     // 〇〇町や〇〇番地　より前にある SPACEはすべて削除
->>>>>>> 3eb7d3e4
     address = address?.replace(
       RegExpEx.create(`(.+)(丁目?|番(町|地|丁)|条|軒|線|(${J_DASH})町|地割)`),
       (match: string) => {
