/*!
 * MIT License
 *
 * Copyright (c) 2024 デジタル庁
 *
 * Permission is hereby granted, free of charge, to any person obtaining a copy
 * of this software and associated documentation files (the "Software"), to deal
 * in the Software without restriction, including without limitation the rights
 * to use, copy, modify, merge, publish, distribute, sublicense, and/or sell
 * copies of the Software, and to permit persons to whom the Software is
 * furnished to do so, subject to the following conditions:
 *
 * The above copyright notice and this permission notice shall be included in all
 * copies or substantial portions of the Software.
 *
 * THE SOFTWARE IS PROVIDED "AS IS", WITHOUT WARRANTY OF ANY KIND, EXPRESS OR
 * IMPLIED, INCLUDING BUT NOT LIMITED TO THE WARRANTIES OF MERCHANTABILITY,
 * FITNESS FOR A PARTICULAR PURPOSE AND NONINFRINGEMENT. IN NO EVENT SHALL THE
 * AUTHORS OR COPYRIGHT HOLDERS BE LIABLE FOR ANY CLAIM, DAMAGES OR OTHER
 * LIABILITY, WHETHER IN AN ACTION OF CONTRACT, TORT OR OTHERWISE, ARISING FROM,
 * OUT OF OR IN CONNECTION WITH THE SOFTWARE OR THE USE OR OTHER DEALINGS IN THE
 * SOFTWARE.
 */
import { DASH, DEFAULT_FUZZY_CHAR, SPACE } from '@config/constant-values';
import { RegExpEx } from '@domain/services/reg-exp-ex';
import { MatchLevel } from '@domain/types/geocode/match-level';
import { SearchTarget } from '@domain/types/search-target';
import { Transform, TransformCallback } from 'node:stream';
import { Query } from '../models/query';
import { CharNode } from '../services/trie/char-node';
import { GeocodeDbController } from '@interface/database/geocode-db-controller';
import { DebugLogger } from '@domain/services/logger/debug-logger';
import { QuerySet } from '../models/query-set';

export class RsdtBlkTransform extends Transform {

  constructor(private readonly params: Required<{
    dbCtrl: GeocodeDbController;
    logger: DebugLogger | undefined;
  }>) {
    super({
      objectMode: true,
    });
  }

  async _transform(
    queries: QuerySet,
    _: BufferEncoding,
    callback: TransformCallback
  ) {

    const results = new QuerySet();
    for await (const query of queries.values()) {
      if (query.searchTarget === SearchTarget.PARCEL) {
        // 地番検索が指定されている場合、このステップはスキップする
        results.add(query);
        continue;
      }

      // town_key が必要なので、TOWN_LOCAL未満はスキップ
      // もしくは 既に地番データが判明している場合もスキップ
      if (query.match_level.num < MatchLevel.MACHIAZA.num || 
        query.match_level === MatchLevel.PARCEL) {
        results.add(query);
        continue;
      }
      if (!query.tempAddress) {
        // 探索する文字がなければスキップ
        results.add(query);
        continue;
      }

      // rest_abr_flg = 0のものは地番を検索する
      // if (query.rsdt_addr_flg === 0) {
      //   results.push(query);
      //   continue;
      // }

      if (!query.town_key) {
        results.add(query);
        continue;
      }
      const target = query.tempAddress?.
        replaceAll(RegExpEx.create(`^[${SPACE}${DASH}]`, 'g'), '')?.
        replaceAll(RegExpEx.create(`[${SPACE}${DASH}]$`, 'g'), '');
      if (!target || !query.lg_code) {
        results.add(query);
        continue;
      }

      const db = await this.params.dbCtrl.openRsdtBlkDb({
        lg_code: query.lg_code,
        createIfNotExists: false,
      });
      if (!db) {
        // DBをオープンできなければスキップ
        results.add(query);
        continue;
      }

      // ------------------------
      // 街区符号で当たるものがあるか
      // ------------------------
      const queryInfo = this.getBlockNum(query);
      const findResults = await db.getBlockNumRows({
        town_key: query.town_key,
        blk_num: queryInfo.block_num,
      });

      // 番地が見つからなかった
      if (findResults.length === 0) {
        results.add(query);
        continue;
      }
      
      findResults.forEach(result => {
        results.add(query.copy({
          block: result.blk_num.toString(),
          block_id: result.blk_id,
          rep_lat: result.rep_lat,
          rep_lon: result.rep_lon,
          rsdtblk_key: result.rsdtblk_key,
          tempAddress: queryInfo.unmatched,
          match_level: MatchLevel.RESIDENTIAL_BLOCK,
          coordinate_level: MatchLevel.RESIDENTIAL_BLOCK,
          matchedCnt: query.matchedCnt + queryInfo.matchedCnt,
        }));
      })
    }

    // this.params.logger?.info(`rsdt-blk : ${((Date.now() - results[0].startTime) / 1000).toFixed(2)} s`);
    callback(null, results);
  }

  // トライ木の作成に時間がかかるので、SQLの LIKE 演算子を使って
  // DB内を直接検索するための blk_num を作成する
  // fuzzyが含まれる可能性があるので、'_' に置換する
  // ('_'は、SQLiteにおいて、任意の一文字を示す)
  private getBlockNum(query: Query) {
    let p : CharNode | undefined = query.tempAddress;
    const buffer: string[] = [];
    // マッチした文字数
    let matchedCnt = 0;

    while (p) {
      if (p.char === DEFAULT_FUZZY_CHAR) {
        // fuzzyの場合、任意の１文字
        // TODO: Databaseごとの処理に対応させる
        buffer.push('_');
        matchedCnt++;
      } else if (RegExpEx.create('[0-9]').test(p.char!)) {
        buffer.push(p.char!);
        matchedCnt++;
      } else {
        break;
      }
      p = p.next;
    }

    // レアケースで「渡辺」という番地がある
    if (matchedCnt === 0) {
      p = query.tempAddress;
      while (p) {
        if (p.char === SPACE || p.char === DASH) {
          break;
        }
        matchedCnt++;
        buffer.push(p.char!);
        p = p.next;
      }
    }

    return {
      block_num: buffer.join(''),
      block_id: query.block_id!,
      unmatched: p, 
      matchedCnt,
    };
  }
<<<<<<< HEAD

  private normalize(address: CharNode | undefined): CharNode | undefined {

    // 先頭にDashがある場合、削除する
    address = address?.replace(RegExpEx.create(`^${DASH}+`), '');
    
    // [〇〇]番地、[〇〇]番 〇〇丁目[〇〇]ー〇〇 の [〇〇] だけを取る
    const buffer: CharNode[] = [];
    enum Status {
      UNDEFINED,
      BANCHI,
      GOU,
    };

    let status: Status = Status.UNDEFINED;
    let head: CharNode | undefined = address;
    while (head) {
      if (status === Status.UNDEFINED) {
        for (const word of ['番地割', '地割', '番地', '番']) {
          let extra : CharNode | undefined = head;
          let cnt = 0;
          for (const char of word) {
            if (extra?.char !== char) {
              break;
            }
            cnt++;
            extra = extra.next;
          }
          if (cnt === word.length) {
            status = Status.BANCHI;
            buffer.push(new CharNode(word, DASH));
            status = Status.BANCHI;
            head = extra;
            break;
          }
        }
      } else if ((status === Status.BANCHI) && (head.char === '号')) {
        buffer.push(new CharNode(head.originalChar, DASH));
        head = head.next;
        continue;
      }
      buffer.push(new CharNode(head?.originalChar, head?.char));
      head = head?.next;
    }

    // 末尾にDashだったら、取る
    if ((buffer.length > 0) && (buffer.at(-1)?.char === DASH)) {
      buffer.pop();
    }
    
    const result = new CharNode('', '');
    let tail: CharNode | undefined = result;
    buffer.forEach(node => {
      tail!.next = node;
      tail = tail?.next;
    })

    return result.next;
  }
=======
>>>>>>> 3eb7d3e4
}<|MERGE_RESOLUTION|>--- conflicted
+++ resolved
@@ -133,7 +133,7 @@
   }
 
   // トライ木の作成に時間がかかるので、SQLの LIKE 演算子を使って
-  // DB内を直接検索するための blk_num を作成する
+  // DB内を直接検索するための　blk_num を作成する
   // fuzzyが含まれる可能性があるので、'_' に置換する
   // ('_'は、SQLiteにおいて、任意の一文字を示す)
   private getBlockNum(query: Query) {
@@ -177,66 +177,4 @@
       matchedCnt,
     };
   }
-<<<<<<< HEAD
-
-  private normalize(address: CharNode | undefined): CharNode | undefined {
-
-    // 先頭にDashがある場合、削除する
-    address = address?.replace(RegExpEx.create(`^${DASH}+`), '');
-    
-    // [〇〇]番地、[〇〇]番 〇〇丁目[〇〇]ー〇〇 の [〇〇] だけを取る
-    const buffer: CharNode[] = [];
-    enum Status {
-      UNDEFINED,
-      BANCHI,
-      GOU,
-    };
-
-    let status: Status = Status.UNDEFINED;
-    let head: CharNode | undefined = address;
-    while (head) {
-      if (status === Status.UNDEFINED) {
-        for (const word of ['番地割', '地割', '番地', '番']) {
-          let extra : CharNode | undefined = head;
-          let cnt = 0;
-          for (const char of word) {
-            if (extra?.char !== char) {
-              break;
-            }
-            cnt++;
-            extra = extra.next;
-          }
-          if (cnt === word.length) {
-            status = Status.BANCHI;
-            buffer.push(new CharNode(word, DASH));
-            status = Status.BANCHI;
-            head = extra;
-            break;
-          }
-        }
-      } else if ((status === Status.BANCHI) && (head.char === '号')) {
-        buffer.push(new CharNode(head.originalChar, DASH));
-        head = head.next;
-        continue;
-      }
-      buffer.push(new CharNode(head?.originalChar, head?.char));
-      head = head?.next;
-    }
-
-    // 末尾にDashだったら、取る
-    if ((buffer.length > 0) && (buffer.at(-1)?.char === DASH)) {
-      buffer.pop();
-    }
-    
-    const result = new CharNode('', '');
-    let tail: CharNode | undefined = result;
-    buffer.forEach(node => {
-      tail!.next = node;
-      tail = tail?.next;
-    })
-
-    return result.next;
-  }
-=======
->>>>>>> 3eb7d3e4
 }