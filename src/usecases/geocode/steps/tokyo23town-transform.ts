--- conflicted
+++ resolved
@@ -89,12 +89,7 @@
         }
       }
 
-<<<<<<< HEAD
-      // 東京都〇〇区〇〇パターンを探索する
-      const target = this.normalizeCharNode(query.tempAddress)!;
-=======
       //　東京都〇〇区〇〇パターンを探索する
->>>>>>> 3eb7d3e4
       const searchResults = this.tokyo23TownTrie.find({
         target,
         extraChallenges: ['区', '町', '市', '村'],
