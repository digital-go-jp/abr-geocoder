/*!
 * MIT License
 *
 * Copyright (c) 2024 デジタル庁
 *
 * Permission is hereby granted, free of charge, to any person obtaining a copy
 * of this software and associated documentation files (the "Software"), to deal
 * in the Software without restriction, including without limitation the rights
 * to use, copy, modify, merge, publish, distribute, sublicense, and/or sell
 * copies of the Software, and to permit persons to whom the Software is
 * furnished to do so, subject to the following conditions:
 *
 * The above copyright notice and this permission notice shall be included in all
 * copies or substantial portions of the Software.
 *
 * THE SOFTWARE IS PROVIDED "AS IS", WITHOUT WARRANTY OF ANY KIND, EXPRESS OR
 * IMPLIED, INCLUDING BUT NOT LIMITED TO THE WARRANTIES OF MERCHANTABILITY,
 * FITNESS FOR A PARTICULAR PURPOSE AND NONINFRINGEMENT. IN NO EVENT SHALL THE
 * AUTHORS OR COPYRIGHT HOLDERS BE LIABLE FOR ANY CLAIM, DAMAGES OR OTHER
 * LIABILITY, WHETHER IN AN ACTION OF CONTRACT, TORT OR OTHERWISE, ARISING FROM,
 * OUT OF OR IN CONNECTION WITH THE SOFTWARE OR THE USE OR OTHER DEALINGS IN THE
 * SOFTWARE.
 */
import { DASH, DEFAULT_FUZZY_CHAR, SPACE } from '@config/constant-values';
import { DebugLogger } from '@domain/services/logger/debug-logger';
import { RegExpEx } from '@domain/services/reg-exp-ex';
import { CityMatchingInfo } from '@domain/types/geocode/city-info';
import { MatchLevel } from '@domain/types/geocode/match-level';
import { PrefLgCode } from '@domain/types/pref-lg-code';
import { Transform, TransformCallback } from 'node:stream';
import { Query } from '../models/query';
import { jisKanji, jisKanjiForCharNode } from '../services/jis-kanji';
import { kan2num, kan2numForCharNode } from '../services/kan2num';
import { toHiragana, toHiraganaForCharNode } from '../services/to-hiragana';
import { CharNode } from '../services/trie/char-node';
import { TrieAddressFinder } from '../services/trie/trie-finder';
import timers from 'node:timers/promises';
import { QuerySet } from '../models/query-set';

export class Tokyo23WardTranform extends Transform {

  private readonly tokyo23WardTrie: TrieAddressFinder<CityMatchingInfo>;
  private readonly logger: DebugLogger | undefined;
  private initialized: boolean = false;

  private readonly needsCopy = new Set([
    '北区',
    '中央区',
    '港区',
    '大田区',
    '板橋区'
  ]);
  
  constructor(params: Required<{
    tokyo23wards: CityMatchingInfo[];
    logger: DebugLogger | undefined;
  }>) {
    super({
      objectMode: true,
    });
    this.logger = params.logger;

    // 東京23区を探すためのトライ木
    this.tokyo23WardTrie = new TrieAddressFinder<CityMatchingInfo>();
    setImmediate(() => {
      params.tokyo23wards.forEach(ward => {
        const key = this.normalizeStr(ward.key);
        this.tokyo23WardTrie.append({
          key,
          value: ward,
        });
      });
      this.initialized = true;
    });
  }

  async _transform(
    queries: QuerySet,
    _: BufferEncoding,
    callback: TransformCallback
  ) {
    const results = new QuerySet();
    for (const query of queries.values()) {
      // 行政区が判明している場合はスキップ
      if (!query.tempAddress || 
        query.match_level.num >= MatchLevel.CITY.num) {
        results.add(query);
        continue;
      }
      
      if (!this.initialized) {
        while (!this.initialized) {
          await timers.setTimeout(100);
        }
      }

<<<<<<< HEAD
      // 東京都〇〇区〇〇パターンを探索する
      const target = this.normalizeCharNode(query.tempAddress)!;
=======
      //　東京都〇〇区〇〇パターンを探索する
      const target = query.tempAddress?.
        replaceAll(RegExpEx.create(`^[${SPACE}${DASH}]`, 'g'), '')?.
        replaceAll(RegExpEx.create(`[${SPACE}${DASH}]$`, 'g'), '');
      if (!target) {
        results.add(query);
        continue;
      }
>>>>>>> 3eb7d3e4
      const searchResults = this.tokyo23WardTrie.find({
        target,
        extraChallenges: ['区'],
        partialMatches: true,
        fuzzy: DEFAULT_FUZZY_CHAR,
      });
      if (!searchResults || searchResults.length === 0) {
        results.add(query);
        continue;
      }

      let anyAmbiguous = false;
      let anyHit = false;
      searchResults.forEach(searchResult => {
        if (!searchResult.info) {
          throw new Error('searchResult.info is empty');
        }
        
        // 同じ区名で他都道府県に存在するので、
        // この時点で東京都と判定できていない場合は、
        // 他都道府県の可能性もあるので、ヒットしない場合もキープしておく
        if (query.lg_code !== PrefLgCode.TOKYO && this.needsCopy.has(searchResult.info.city)) {
          anyAmbiguous = true;
        }
        anyAmbiguous = anyAmbiguous || searchResult.ambiguous;
        anyHit = true;

        results.add(query.copy({
          pref_key: searchResult.info.pref_key,
          city_key: searchResult.info.city_key,
          tempAddress: searchResult.unmatched,
          match_level: MatchLevel.CITY,
          matchedCnt: query.matchedCnt + searchResult.depth,
          pref: searchResult.info.pref,
          city: searchResult.info.city,
          lg_code: searchResult.info.lg_code,
          rep_lat: searchResult.info.rep_lat,
          rep_lon: searchResult.info.rep_lon,
          coordinate_level: MatchLevel.CITY,
          ambiguousCnt: query.ambiguousCnt + (searchResult.ambiguous ? 1 : 0), 
        }));
      });
      if (!anyHit || anyAmbiguous) {
        results.add(query);
      }
    }

    // this.logger?.info(`tokyo23ward : ${((Date.now() - results[0].startTime) / 1000).toFixed(2)} s`);
    callback(null, results);
  }

  private normalizeStr(address: string): string {
    // 片仮名を平仮名に変換する
    address = toHiragana(address);

    // 漢数字を半角数字に変換する
    address = kan2num(address);
    
    // JIS 第2水準 => 第1水準 及び 旧字体 => 新字体
    address = jisKanji(address);

    // 〇〇番地[〇〇番ー〇〇号]、の [〇〇番ー〇〇号] だけを取る
    address = address?.replaceAll(RegExpEx.create(`(\\d+)${DASH}?[番号町地丁目]+の?`, 'g'), `$1${DASH}`);

    return address;
  }
}<|MERGE_RESOLUTION|>--- conflicted
+++ resolved
@@ -89,15 +89,14 @@
       }
       
       if (!this.initialized) {
-        while (!this.initialized) {
-          await timers.setTimeout(100);
-        }
+        await new Promise(async (resolve: (_?: unknown[]) => void) => {
+          while (!this.initialized) {
+            await timers.setTimeout(100);
+          }
+          resolve();
+        });
       }
 
-<<<<<<< HEAD
-      // 東京都〇〇区〇〇パターンを探索する
-      const target = this.normalizeCharNode(query.tempAddress)!;
-=======
       //　東京都〇〇区〇〇パターンを探索する
       const target = query.tempAddress?.
         replaceAll(RegExpEx.create(`^[${SPACE}${DASH}]`, 'g'), '')?.
@@ -106,7 +105,6 @@
         results.add(query);
         continue;
       }
->>>>>>> 3eb7d3e4
       const searchResults = this.tokyo23WardTrie.find({
         target,
         extraChallenges: ['区'],
