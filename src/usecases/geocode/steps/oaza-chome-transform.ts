/*!
 * MIT License
 *
 * Copyright (c) 2024 デジタル庁
 *
 * Permission is hereby granted, free of charge, to any person obtaining a copy
 * of this software and associated documentation files (the "Software"), to deal
 * in the Software without restriction, including without limitation the rights
 * to use, copy, modify, merge, publish, distribute, sublicense, and/or sell
 * copies of the Software, and to permit persons to whom the Software is
 * furnished to do so, subject to the following conditions:
 *
 * The above copyright notice and this permission notice shall be included in all
 * copies or substantial portions of the Software.
 *
 * THE SOFTWARE IS PROVIDED "AS IS", WITHOUT WARRANTY OF ANY KIND, EXPRESS OR
 * IMPLIED, INCLUDING BUT NOT LIMITED TO THE WARRANTIES OF MERCHANTABILITY,
 * FITNESS FOR A PARTICULAR PURPOSE AND NONINFRINGEMENT. IN NO EVENT SHALL THE
 * AUTHORS OR COPYRIGHT HOLDERS BE LIABLE FOR ANY CLAIM, DAMAGES OR OTHER
 * LIABILITY, WHETHER IN AN ACTION OF CONTRACT, TORT OR OTHERWISE, ARISING FROM,
 * OUT OF OR IN CONNECTION WITH THE SOFTWARE OR THE USE OR OTHER DEALINGS IN THE
 * SOFTWARE.
 */
import { AMBIGUOUS_RSDT_ADDR_FLG, DASH, DEFAULT_FUZZY_CHAR, MUBANCHI, OAZA_BANCHO, SPACE } from '@config/constant-values';
import { DebugLogger } from '@domain/services/logger/debug-logger';
import { RegExpEx } from '@domain/services/reg-exp-ex';
import { MatchLevel } from '@domain/types/geocode/match-level';
import { OazaChoMachingInfo } from '@domain/types/geocode/oaza-cho-info';
import { Transform, TransformCallback } from 'node:stream';
import timers from 'node:timers/promises';
import { Query } from '../models/query';
import { jisKanji, jisKanjiForCharNode } from '../services/jis-kanji';
import { kan2num } from '../services/kan2num';
import { toHankakuAlphaNum, toHankakuAlphaNumForCharNode } from '../services/to-hankaku-alpha-num';
import { toHiragana, toHiraganaForCharNode } from '../services/to-hiragana';
import { CharNode } from '../services/trie/char-node';
import { TrieAddressFinder } from '../services/trie/trie-finder';
import { QuerySet } from '../models/query-set';
import { toKatakana, toKatakanaForCharNode } from '../services/to-katakana';

export class OazaChomeTransform extends Transform {

  private readonly trie: TrieAddressFinder<OazaChoMachingInfo>;
  private readonly logger: DebugLogger | undefined;
  private initialized: boolean = false;

  constructor(params: Required<{
    oazaChomes: OazaChoMachingInfo[];
    logger: DebugLogger | undefined;
  }>) {
    super({
      objectMode: true,
    });
    this.logger = params.logger;

    this.trie = new TrieAddressFinder<OazaChoMachingInfo>();
    setImmediate(() => {
      for (const oazaInfo of params.oazaChomes) {
        this.trie.append({
          key: this.normalizeStr(oazaInfo.key),
          value: oazaInfo,
        })
      }
      this.initialized = true;
    });
  }
  private createWhereCondition(query: Query): Partial<{
    pref_key: number;
    city_key: number;
    town_key: number;
  }> | undefined {
    const conditions: Partial<{
      pref_key: number;
      city_key: number;
      town_key: number;
    }> = {};

    let anyHit = false;
    if (query.pref_key) {
      anyHit = true;
      conditions.pref_key = query.pref_key;
    }
    if (query.city_key) {
      anyHit = true;
      conditions.city_key = query.city_key;
    }
    if (query.oaza_cho) {
      anyHit = true;
      conditions.town_key = query.town_key;
    }
    if (!anyHit) {
      return undefined;
    }
    return conditions;
  }

  async _transform(
    queries: QuerySet,
    _: BufferEncoding,
    callback: TransformCallback
  ) {
    // ------------------------
    // 大字・丁目・小字で当たるものがあるか
    // ------------------------
    const results = new QuerySet();
    for await (const query of queries.values()) {
      if (query.match_level.num >= MatchLevel.MACHIAZA_DETAIL.num) {
        // 大字が既に判明している場合はスキップ
        results.add(query);
        continue;
      }
      if (!query.tempAddress) {
        // 探索する文字がなければスキップ
        results.add(query);
        continue;
      }
      
      // ------------------------------------
      // 初期化が完了していない場合は待つ
      // ------------------------------------
      if (!this.initialized) {
        while (!this.initialized) {
          await timers.setTimeout(100);
        }
      }

      // ------------------------------------
      // Queryの情報を使って、条件式を作成
      // ------------------------------------
      const where = this.createWhereCondition(query);
      
      // ------------------------------------
      // トライ木を使って探索
      // ------------------------------------
      const copiedQuery = this.normalizeQuery(query);
      if (!copiedQuery.tempAddress) {
        results.add(copiedQuery);
        continue;
      }
      const target = query.tempAddress.
        replaceAll(RegExpEx.create(`^[${SPACE}${DASH}]`, 'g'), '')?.
        replaceAll(RegExpEx.create(`[${SPACE}${DASH}]$`, 'g'), '');
      if (!target) {
        results.add(copiedQuery);
        continue;
      }
      // 小字に数字が含まれていて、それが番地にヒットする場合がある。
      // この場合は、マッチしすぎているので、中間結果を返す必要がある。
      // partialMatches = true にすると、中間結果を含めて返す。
      //
      // target = 末広町184
      // expected = 末広町
      // wrong_matched_result = 末広町18字
      const findResults = this.trie.find({
        target,
        partialMatches: true,

        // マッチしなかったときに、unmatchAttemptsに入っている文字列を試す。
        // 「〇〇町」の「町」が省略された入力の場合を想定
        extraChallenges: ['町'],
        fuzzy: DEFAULT_FUZZY_CHAR,
      }) || [];
      
      const filteredResult = findResults?.filter(result => {
        if (!where) {
          return true;
        }

        let matched = true;
        if (where.pref_key) {
          matched = result.info?.pref_key === where.pref_key;
        }
        if (matched && where.city_key) {
          matched = result.info?.city_key === where.city_key;
        }
        if (matched && where.town_key) {
          matched = result.info?.town_key === where.town_key;
        }
        return matched;
      })

      // 複数都道府県にヒットする可能性があるので、全て試す
      let anyHit = false;
      let anyAmbiguous = false;
      filteredResult?.forEach(findResult => {
        // step2, step3で city_key が判別している場合で
        // city_key が異なる場合はスキップ
        if ((copiedQuery.city_key !== undefined) &&
          (copiedQuery.city_key !== findResult.info?.city_key)) {
          return;
        }
        anyAmbiguous = anyAmbiguous || findResult.ambiguous;

        const info = findResult.info!;
        anyHit = true;
        if (info.rsdt_addr_flg === AMBIGUOUS_RSDT_ADDR_FLG) {
          // 大字までヒットした
          results.add(copiedQuery.copy({
            pref_key: info.pref_key,
            city_key: info.city_key,
            town_key: info.town_key,
            lg_code: info.lg_code,
            pref: info.pref,
            city: info.city,
            rep_lat: info.rep_lat,
            rep_lon: info.rep_lon,
            oaza_cho: info.oaza_cho,
            machiaza_id: info.machiaza_id,
            rsdt_addr_flg: AMBIGUOUS_RSDT_ADDR_FLG,
            tempAddress: findResult.unmatched,
            match_level: MatchLevel.MACHIAZA,
            coordinate_level: MatchLevel.CITY,
            matchedCnt: copiedQuery.matchedCnt + findResult.depth,
            ambiguousCnt: copiedQuery.ambiguousCnt + (findResult.ambiguous ? 1 : 0), 
          }));
          return;
        }

        // 小字までヒットした
        results.add(copiedQuery.copy({
          pref_key: info.pref_key,
          city_key: info.city_key,
          town_key: info.town_key,
          lg_code: info.lg_code,
          pref: info.pref,
          city: info.city,
          rep_lat: info.rep_lat,
          rep_lon: info.rep_lon,
          oaza_cho: info.oaza_cho,
          machiaza_id: info.machiaza_id,
          chome: info.chome,
          koaza: info.koaza,
          rsdt_addr_flg: info.rsdt_addr_flg,
          tempAddress: findResult.unmatched,
          match_level: MatchLevel.MACHIAZA_DETAIL,
          coordinate_level: MatchLevel.MACHIAZA_DETAIL,
          matchedCnt: copiedQuery.matchedCnt + findResult.depth,
        }));
      });

      if (!anyHit || anyAmbiguous) {
        results.add(query);
      }
    }
    // this.logger?.info(`oaza-cho : ${((Date.now() - results[0].startTime) / 1000).toFixed(2)} s`);
    callback(null, results);
  }

  private normalizeStr(address: string): string {
    // 全角英数字は、半角英数字に変換
    address = toHankakuAlphaNum(address);

    // 片仮名は平仮名に変換する
    address = toHiragana(address);
    
    // JIS 第2水準 => 第1水準 及び 旧字体 => 新字体
    address = jisKanji(address);

    // 漢数字を半角数字に変換する
    address = kan2num(address);

    // 「無番地」を「MUBANCHI」にする
    address = address?.replace(RegExpEx.create('無番地'), MUBANCHI);
    
    // 大字が「番町」の場合があるので、置換する
    address = address?.replace(RegExpEx.create('番町', 'g'), OAZA_BANCHO);

    // 「番地」「番丁」「番街」「番」「番地の」をDASHにする
    address = address?.replace(RegExpEx.create('番[丁地街]'), DASH);
    address = address?.replace(RegExpEx.create('番[の目]'), DASH);

    // 「大字」「字」がある場合は削除する
    address = address.replace(RegExpEx.create('大?字'), '');
    
    // 「丁目」をDASH に変換する
    // 大阪府堺市は「丁目」の「目」が付かないので「目?」としている
    address = address?.replaceAll(RegExpEx.create('丁目?', 'g'), DASH);
    
    // 京都の「四条通」の「通」が省略されることがある
    // 北海道では「春光四条二丁目1-1」を「春光4-2-1-1」と表記する例がある
    // 「条」「条通」「条通り」を DASH にする
    address = address.replace(RegExpEx.create(`([0-9]+)(?:条|条通|条通り)`, 'g'), `$1${DASH}`);

    // 第1地割 → 1地割 と書くこともあるので、「1(DASH)」にする
    // 第1地区、1丁目、1号、1部、1番地、第1なども同様。
    // トライ木でマッチすれば良いだけなので、正確である必要性はない
    address = address.replaceAll(RegExpEx.create('第?([0-9]+)(?:地[割区]|番[地丁]?|軒|号|部|条通?|字)(?![室棟区館階])', 'g'), `$1${DASH}`);

    // 北海道に「太田五の通り」という大字がある。DASHにする
    address = address?.replace(RegExpEx.create('の通り?'), DASH);
    address = address?.replace(RegExpEx.create('通り'), DASH);

    // 「〇〇町」の「町」が省略されることがあるので、、削除しておく → どうもこれ、うまく機能しない。別の方法を考える
    // address = address.replace(RegExpEx.create('(.{2,})町'), '$1');

    // input =「丸の内一の八」のように「ハイフン」を「の」で表現する場合があるので
    // 「の」は全部DASHに変換する
    address = address?.replaceAll(RegExpEx.create('([0-9])の', 'g'), `$1${DASH}`);
    address = address?.replaceAll(RegExpEx.create('の([0-9])', 'g'), `${DASH}$1`);
    address = address?.replaceAll(RegExpEx.create('之', 'g'), DASH);
    
    return address;
  }
  private normalizeQuery(query: Query): Query {

    let address: CharNode | undefined = query.tempAddress?.trimWith(DASH);

    // JIS 第2水準 => 第1水準 及び 旧字体 => 新字体
    // address = jisKanjiForCharNode(address);

    // // 全角英数字は、半角英数字に変換
    // address = toHankakuAlphaNumForCharNode(address);

    // // 半角カナ・全角カナを平仮名に変換する
    // address = toHiraganaForCharNode(address);

    // // 「丁目」をDASH に変換する
    // // 大阪府堺市は「丁目」の「目」が付かないので「目?」としている
    // address = address?.replace(RegExpEx.create('番[丁地街]'), DASH);
    // address = address?.replace(RegExpEx.create('番[の目]'), DASH);

    // // 「大字」「字」がある場合は削除する
    // address = address?.replace(RegExpEx.create('大?字'), '');
    
    // // 「丁目」をDASH に変換する
    // // 大阪府堺市は「丁目」の「目」が付かないので「目?」としている
    // address = address?.replaceAll(RegExpEx.create('丁目?', 'g'), DASH);
    
    // // 京都の「四条通」の「通」が省略されることがある
    // // 北海道では「春光四条二丁目1-1」を「春光4-2-1-1」と表記する例がある
    // // 「条」「条通」「条通り」を DASH にする
    // address = address?.replace(RegExpEx.create(`([0-9]+)(?:条|条通|条通り)`, 'g'), `$1${DASH}`);
    
<<<<<<< HEAD
    // 第1地割 → 1地割 と書くこともあるので、「1(DASH)」にする
    // 第1地区、1丁目、1号、1部、1番地、第1なども同様。
    // トライ木でマッチすれば良いだけなので、正確である必要性はない
    address = address?.replaceAll(RegExpEx.create('第?([0-9]+)(?:地[割区]|番[丁地街町]?|軒|号|部|条通?|字)', 'g'), `$1${DASH}`);

    // 「通り」の「り」が省略されることがあるので、「通」だけにしておく
    address = address?.replace(RegExpEx.create('の?通り?'), '通');

    // 「〇〇町」の「町」が省略されることがあるので、、削除しておく → どうもこれ、うまく機能しない。別の方法を考える
    // address = address?.replace(RegExpEx.create('(.{2,})町'), '$1');
=======
    // // 第1地割　→　1地割　と書くこともあるので、「1(DASH)」にする
    // // 第1地区、1丁目、1号、1部、1番地、第1なども同様。
    // // トライ木でマッチすれば良いだけなので、正確である必要性はない
    // address = address?.replaceAll(RegExpEx.create('第?([0-9]+)(?:地[割区]|番[丁地街町]?|軒|号|部|条通?|字)(?![室棟区館階])', 'g'), `$1${DASH}`);

    // // 「通り」の「り」が省略されることがあるので、「通」だけにしておく
    // address = address?.replace(RegExpEx.create('の通り?'), '通');
    // address = address?.replace(RegExpEx.create('通り'), '通');

    // // 「〇〇町」の「町」が省略されることがあるので、、削除しておく　→ どうもこれ、うまく機能しない。別の方法を考える
    // // address = address?.replace(RegExpEx.create('(.{2,})町'), '$1');

    // // input =「丸の内一の八」のように「ハイフン」を「の」で表現する場合があるので
    // // 「の」は全部DASHに変換する
    // address = address?.replaceAll(RegExpEx.create('([0-9])の', 'g'), `$1${DASH}`);
    // address = address?.replaceAll(RegExpEx.create('の([0-9])', 'g'), `${DASH}$1`);
    // address = address?.replaceAll(RegExpEx.create('之', 'g'), DASH);

    if (query.city === '福井市' && query.pref === '福井県') {
      address = address?.replaceAll(RegExpEx.create('^99', 'g'), 'つくも');
    }
    if (query.city === '海田町' && query.pref === '広島県' && query.county === '安芸郡') {
      address = address?.replaceAll(RegExpEx.create('^(南)?99町', 'g'), '\$1つくも町');
    }
>>>>>>> 3eb7d3e4

    return query.copy({
      tempAddress: address,
    });
  }
}<|MERGE_RESOLUTION|>--- conflicted
+++ resolved
@@ -281,7 +281,7 @@
     // 「条」「条通」「条通り」を DASH にする
     address = address.replace(RegExpEx.create(`([0-9]+)(?:条|条通|条通り)`, 'g'), `$1${DASH}`);
 
-    // 第1地割 → 1地割 と書くこともあるので、「1(DASH)」にする
+    // 第1地割　→　1地割　と書くこともあるので、「1(DASH)」にする
     // 第1地区、1丁目、1号、1部、1番地、第1なども同様。
     // トライ木でマッチすれば良いだけなので、正確である必要性はない
     address = address.replaceAll(RegExpEx.create('第?([0-9]+)(?:地[割区]|番[地丁]?|軒|号|部|条通?|字)(?![室棟区館階])', 'g'), `$1${DASH}`);
@@ -290,7 +290,7 @@
     address = address?.replace(RegExpEx.create('の通り?'), DASH);
     address = address?.replace(RegExpEx.create('通り'), DASH);
 
-    // 「〇〇町」の「町」が省略されることがあるので、、削除しておく → どうもこれ、うまく機能しない。別の方法を考える
+    // 「〇〇町」の「町」が省略されることがあるので、、削除しておく　→ どうもこれ、うまく機能しない。別の方法を考える
     // address = address.replace(RegExpEx.create('(.{2,})町'), '$1');
 
     // input =「丸の内一の八」のように「ハイフン」を「の」で表現する場合があるので
@@ -331,18 +331,6 @@
     // // 「条」「条通」「条通り」を DASH にする
     // address = address?.replace(RegExpEx.create(`([0-9]+)(?:条|条通|条通り)`, 'g'), `$1${DASH}`);
     
-<<<<<<< HEAD
-    // 第1地割 → 1地割 と書くこともあるので、「1(DASH)」にする
-    // 第1地区、1丁目、1号、1部、1番地、第1なども同様。
-    // トライ木でマッチすれば良いだけなので、正確である必要性はない
-    address = address?.replaceAll(RegExpEx.create('第?([0-9]+)(?:地[割区]|番[丁地街町]?|軒|号|部|条通?|字)', 'g'), `$1${DASH}`);
-
-    // 「通り」の「り」が省略されることがあるので、「通」だけにしておく
-    address = address?.replace(RegExpEx.create('の?通り?'), '通');
-
-    // 「〇〇町」の「町」が省略されることがあるので、、削除しておく → どうもこれ、うまく機能しない。別の方法を考える
-    // address = address?.replace(RegExpEx.create('(.{2,})町'), '$1');
-=======
     // // 第1地割　→　1地割　と書くこともあるので、「1(DASH)」にする
     // // 第1地区、1丁目、1号、1部、1番地、第1なども同様。
     // // トライ木でマッチすれば良いだけなので、正確である必要性はない
@@ -367,7 +355,6 @@
     if (query.city === '海田町' && query.pref === '広島県' && query.county === '安芸郡') {
       address = address?.replaceAll(RegExpEx.create('^(南)?99町', 'g'), '\$1つくも町');
     }
->>>>>>> 3eb7d3e4
 
     return query.copy({
       tempAddress: address,
